--- conflicted
+++ resolved
@@ -499,12 +499,8 @@
   // user types, instead the developer controls it with the normal input
   // onChange prop
   function handleChange(event: React.ChangeEvent<HTMLInputElement>) {
-<<<<<<< HEAD
     let { value } = event.target;
-=======
-    const { value } = event.target;
     inputValueChangedRef.current = true;
->>>>>>> 3112a81e
     if (!isControlled) {
       handleValueChange(value);
     }
